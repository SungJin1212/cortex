--- conflicted
+++ resolved
@@ -15,11 +15,8 @@
 * [ENHANCEMENT] Ingester: Add new API `/ingester/all_user_stats` which shows loaded blocks, active timeseries and ingestion rate for a specific ingester. #6178
 * [ENHANCEMENT] Distributor: Add new `cortex_reduced_resolution_histogram_samples_total` metric to track the number of histogram samples which resolution was reduced. #6182
 * [ENHANCEMENT] StoreGateway: Implement metadata API limit in queryable. #6195
-<<<<<<< HEAD
+* [ENHANCEMENT] Ingester: Add matchers to ingester LabelNames() and LabelNamesStream() RPC. #6209
 * [BUGFIX] Runtime-config: Handle absolute file paths when working directory is not / #6224
-=======
-* [ENHANCEMENT] Ingester: Add matchers to ingester LabelNames() and LabelNamesStream() RPC. #6209
->>>>>>> cccfd738
 
 ## 1.18.0 2024-09-03
 
